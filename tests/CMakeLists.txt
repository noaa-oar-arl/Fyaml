set(_srcs
    test_utils.F90)

add_compile_options(${_fyaml_compiler_options})

add_compile_definitions(SOURCE_DIR="${CMAKE_CURRENT_SOURCE_DIR}")

# Set up module and include directories
set(TEST_MODULE_DIR ${CMAKE_CURRENT_BINARY_DIR}/modules)
file(MAKE_DIRECTORY ${TEST_MODULE_DIR})

enable_testing()

# Build test_utils library first
add_library(test_utils OBJECT ${_srcs})
target_link_libraries(test_utils PUBLIC fyaml)  # Changed to PUBLIC
target_include_directories(test_utils PUBLIC
    $<BUILD_INTERFACE:${TEST_MODULE_DIR}>
    $<TARGET_PROPERTY:fyaml,Fortran_MODULE_DIRECTORY>)  # Get fyaml module dir
set_target_properties(test_utils PROPERTIES
    Fortran_MODULE_DIRECTORY ${TEST_MODULE_DIR})

<<<<<<< HEAD
# Individual test executables
add_executable(test_basic_loading test_basic_loading_main.F90)
add_executable(test_basic_types test_basic_types_main.F90)
add_executable(test_sequences test_sequences_main.F90)
add_executable(test_nested_access test_nested_access_main.F90)
add_executable(test_get_value test_get_value_main.F90)
add_executable(test_get_values test_get_values_main.F90)
add_executable(test_multiple_docs test_multiple_docs_main.F90)
add_executable(test_root_keys test_root_keys_main.F90)
add_executable(test_anchors_aliases test_anchors_aliases_main.F90)

foreach(test IN ITEMS
    test_basic_loading test_basic_types test_sequences
    test_nested_access test_get_value test_get_values
    test_multiple_docs test_root_keys test_anchors_aliases)
=======
foreach(test IN ITEMS
    test_basic_loading test_basic_types test_sequences
    test_nested_access test_get_value test_get_values
    test_multiple_docs test_root_keys)
    # Add executable
    add_executable(${test} ${test}_main.F90)
>>>>>>> b674ebd2
    # Link with test_utils and fyaml
    target_link_libraries(${test} PRIVATE test_utils)  # fyaml comes transitively
    # Set include paths for modules
    target_include_directories(${test} PRIVATE
        ${CMAKE_BINARY_DIR}/modules
        ${TEST_MODULE_DIR})
    set_target_properties(${test} PROPERTIES
        Fortran_MODULE_DIRECTORY ${TEST_MODULE_DIR})
    # Add dependencies
    add_dependencies(${test} test_utils)
<<<<<<< HEAD
endforeach()

# Copy test files
configure_file(${CMAKE_CURRENT_SOURCE_DIR}/test_example.yaml
               ${CMAKE_CURRENT_BINARY_DIR}/test_example.yaml COPYONLY)
configure_file(${CMAKE_CURRENT_SOURCE_DIR}/test_example_multi_doc.yaml
               ${CMAKE_CURRENT_BINARY_DIR}/test_example_multi_doc.yaml COPYONLY)
configure_file(${CMAKE_CURRENT_SOURCE_DIR}/test_example_anchors.yaml
               ${CMAKE_CURRENT_BINARY_DIR}/test_example_anchors.yaml COPYONLY)

# Add tests
foreach(test IN ITEMS
    basic_loading basic_types sequences
    nested_access get_value get_values
    multiple_docs root_keys anchors_aliases)
=======
    # Add test
>>>>>>> b674ebd2
    add_test(
        NAME ${test}
        COMMAND ${test})
endforeach()<|MERGE_RESOLUTION|>--- conflicted
+++ resolved
@@ -20,30 +20,12 @@
 set_target_properties(test_utils PROPERTIES
     Fortran_MODULE_DIRECTORY ${TEST_MODULE_DIR})
 
-<<<<<<< HEAD
-# Individual test executables
-add_executable(test_basic_loading test_basic_loading_main.F90)
-add_executable(test_basic_types test_basic_types_main.F90)
-add_executable(test_sequences test_sequences_main.F90)
-add_executable(test_nested_access test_nested_access_main.F90)
-add_executable(test_get_value test_get_value_main.F90)
-add_executable(test_get_values test_get_values_main.F90)
-add_executable(test_multiple_docs test_multiple_docs_main.F90)
-add_executable(test_root_keys test_root_keys_main.F90)
-add_executable(test_anchors_aliases test_anchors_aliases_main.F90)
-
 foreach(test IN ITEMS
     test_basic_loading test_basic_types test_sequences
     test_nested_access test_get_value test_get_values
     test_multiple_docs test_root_keys test_anchors_aliases)
-=======
-foreach(test IN ITEMS
-    test_basic_loading test_basic_types test_sequences
-    test_nested_access test_get_value test_get_values
-    test_multiple_docs test_root_keys)
     # Add executable
     add_executable(${test} ${test}_main.F90)
->>>>>>> b674ebd2
     # Link with test_utils and fyaml
     target_link_libraries(${test} PRIVATE test_utils)  # fyaml comes transitively
     # Set include paths for modules
@@ -54,25 +36,7 @@
         Fortran_MODULE_DIRECTORY ${TEST_MODULE_DIR})
     # Add dependencies
     add_dependencies(${test} test_utils)
-<<<<<<< HEAD
-endforeach()
-
-# Copy test files
-configure_file(${CMAKE_CURRENT_SOURCE_DIR}/test_example.yaml
-               ${CMAKE_CURRENT_BINARY_DIR}/test_example.yaml COPYONLY)
-configure_file(${CMAKE_CURRENT_SOURCE_DIR}/test_example_multi_doc.yaml
-               ${CMAKE_CURRENT_BINARY_DIR}/test_example_multi_doc.yaml COPYONLY)
-configure_file(${CMAKE_CURRENT_SOURCE_DIR}/test_example_anchors.yaml
-               ${CMAKE_CURRENT_BINARY_DIR}/test_example_anchors.yaml COPYONLY)
-
-# Add tests
-foreach(test IN ITEMS
-    basic_loading basic_types sequences
-    nested_access get_value get_values
-    multiple_docs root_keys anchors_aliases)
-=======
     # Add test
->>>>>>> b674ebd2
     add_test(
         NAME ${test}
         COMMAND ${test})
