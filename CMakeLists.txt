# Minimum CMake version required
cmake_minimum_required(VERSION 3.12)

# Project name and language
project(
    FYAML
    VERSION 0.2.0
    DESCRIPTION "A comprehensive Fortran library for parsing YAML files"
    HOMEPAGE_URL "https://github.com/fyaml/fyaml"
    LANGUAGES Fortran)

# Include standard CMake modules
include(GNUInstallDirs)
include(CMakePackageConfigHelpers)
include(CMakePrintHelpers)

# Set testing to OFF by default (users can enable with -DBUILD_TESTING=ON)
option(BUILD_TESTING "Build the testing tree" OFF)

# Include CTest only if testing is enabled
if(BUILD_TESTING)
    include(CTest)
    enable_testing()
endif()

# Set build type to Debug if not specified
if(NOT CMAKE_BUILD_TYPE)
    set(CMAKE_BUILD_TYPE Debug)
endif()

cmake_print_variables(CMAKE_Fortran_COMPILER CMAKE_Fortran_COMPILER_ID CMAKE_BUILD_TYPE)

<<<<<<< HEAD
# Set default compiler options for Fortran
set(_fyaml_compiler_options "")

# Options for building (need to be defined early)
option(FYAML_BUILD_EXAMPLES "Build example programs" ON)
option(FYAML_ENABLE_COVERAGE "Enable code coverage" OFF)

# Coverage configuration (must be before add_subdirectory)
if(FYAML_ENABLE_COVERAGE)
    if(CMAKE_Fortran_COMPILER_ID MATCHES "GNU")
        message(STATUS "Enabling code coverage with GCC")
        list(APPEND _fyaml_compiler_options --coverage -fprofile-arcs -ftest-coverage -O0 -g)
        set(CMAKE_EXE_LINKER_FLAGS "${CMAKE_EXE_LINKER_FLAGS} --coverage")
        set(CMAKE_SHARED_LINKER_FLAGS "${CMAKE_SHARED_LINKER_FLAGS} --coverage")

        # Find gcov (comes with GCC)
        find_program(GCOV_PATH gcov)

        if(GCOV_PATH)
            message(STATUS "Found gcov: ${GCOV_PATH}")

            # Add custom target for coverage report using gcov
            add_custom_target(coverage
                COMMAND ${CMAKE_COMMAND} -E echo "Running tests to generate coverage data..."
                COMMAND ${CMAKE_CTEST_COMMAND} --output-on-failure
                COMMAND ${CMAKE_COMMAND} -E echo "Generating coverage reports with gcov..."
                COMMAND find ${CMAKE_BINARY_DIR} -name "*.gcda" -exec ${GCOV_PATH} {} +
                COMMAND ${CMAKE_COMMAND} -E echo "Coverage files (.gcov) generated in build directory"
                COMMAND ${CMAKE_COMMAND} -E echo "Look for *.gcov files to see line-by-line coverage"
                WORKING_DIRECTORY ${CMAKE_BINARY_DIR}
                COMMENT "Generating code coverage report with gcov"
                VERBATIM
            )
        else()
            message(WARNING "gcov not found. It should be available with your GCC installation.")
        endif()
    else()
        message(WARNING "Code coverage only supported with GCC compiler")
    endif()
endif()

=======
>>>>>>> d6e323a0
# First ensure we're setting platform-specific flags
if(APPLE)
    # Get MacOS SDK path
    execute_process(
        COMMAND xcrun --show-sdk-path
        OUTPUT_VARIABLE SDKROOT
        OUTPUT_STRIP_TRAILING_WHITESPACE
    )

    # Add MacOS specific compiler and linker flags
    list(APPEND _fyaml_compiler_options
        "-L${SDKROOT}/usr/lib"
        "-L/usr/local/lib"
        "-L/Library/Developer/CommandLineTools/SDKs/MacOSX.sdk/usr/lib"
        "-isysroot ${SDKROOT}"
    )

    # Set linker flags for macOS
    set(CMAKE_EXE_LINKER_FLAGS "${CMAKE_EXE_LINKER_FLAGS} -Wl,-no_compact_unwind -L${SDKROOT}/usr/lib")

    # Additional system paths
    include_directories(
        "${SDKROOT}/usr/include"
        "/usr/local/include"
    )
endif()

# Set default compiler options for Fortran
set(_fyaml_compiler_options "")

if(CMAKE_Fortran_COMPILER_ID MATCHES "GNU")
  list(APPEND _fyaml_compiler_options -ffree-line-length-none)
endif()

# Add debug flags for Fortran
if(CMAKE_Fortran_COMPILER_ID MATCHES "GNU" AND CMAKE_BUILD_TYPE MATCHES "Debug")
  list(
    APPEND
    _fyaml_compiler_options
    -Og
    # -Bstatic
    -Wall
    -Wextra
    -pedantic
    -fcheck=all
    -ffpe-trap=invalid,zero,overflow
    -fimplicit-none
    -fbacktrace
    -fmax-errors=0)
elseif(CMAKE_Fortran_COMPILER_ID MATCHES "Intel" AND CMAKE_BUILD_TYPE MATCHES "Debug")
  list(
    APPEND
    _fyaml_compiler_options
    -O0
    -warn
    all
    -check
    all
    -implicitnone
    -fpe0
    -traceback
    -error-limit
    0
    -diag-disable
    6379,10448)
elseif(CMAKE_Fortran_COMPILER_ID MATCHES "IntelLLVM" AND CMAKE_BUILD_TYPE MATCHES "Debug")
  # Intel ifx compiler (oneAPI)
  list(
    APPEND
    _fyaml_compiler_options
    -O0
    -warn
    all
    -check
    all
    -implicitnone
    -fpe0
    -traceback)
elseif(CMAKE_Fortran_COMPILER_ID MATCHES "NVHPC" AND CMAKE_BUILD_TYPE MATCHES "Debug")
  # NVIDIA HPC SDK (nvfortran)
  list(
    APPEND
    _fyaml_compiler_options
    -O0
    -Minform=warn
    -Mchkptr
    -Mchkstk
    -traceback)
elseif(CMAKE_Fortran_COMPILER_ID MATCHES "LFortran" AND CMAKE_BUILD_TYPE MATCHES "Debug")
  # LFortran compiler
  list(
    APPEND
    _fyaml_compiler_options
    --show-stacktrace)
endif()

# Add release flags for better optimization
if(CMAKE_BUILD_TYPE MATCHES "Release")
  if(CMAKE_Fortran_COMPILER_ID MATCHES "GNU")
    list(APPEND _fyaml_compiler_options -O3 -ffast-math)
  elseif(CMAKE_Fortran_COMPILER_ID MATCHES "Intel")
    list(APPEND _fyaml_compiler_options -O3 -xHost)
  elseif(CMAKE_Fortran_COMPILER_ID MATCHES "IntelLLVM")
    list(APPEND _fyaml_compiler_options -O3 -xHost)
  elseif(CMAKE_Fortran_COMPILER_ID MATCHES "NVHPC")
    list(APPEND _fyaml_compiler_options -O3 -fast)
  endif()
endif()

# Set the Fortran standard
set(CMAKE_Fortran_STANDARD 2003)
set(CMAKE_Fortran_STANDARD_REQUIRED ON)

# Add the source files from the src directory
add_subdirectory(src)

# Add tests if testing is enabled
if(BUILD_TESTING)
    add_subdirectory(tests)
endif()

# Installation and packaging configuration
# Set installation directories
set(CMAKE_INSTALL_CONFIGDIR ${CMAKE_INSTALL_LIBDIR}/cmake/FYAML)

# Create package config files
configure_package_config_file(
    ${CMAKE_CURRENT_SOURCE_DIR}/cmake/FYAMLConfig.cmake.in
    ${CMAKE_CURRENT_BINARY_DIR}/FYAMLConfig.cmake
    INSTALL_DESTINATION ${CMAKE_INSTALL_CONFIGDIR}
    PATH_VARS CMAKE_INSTALL_INCLUDEDIR CMAKE_INSTALL_LIBDIR
)

# Create version file
write_basic_package_version_file(
    ${CMAKE_CURRENT_BINARY_DIR}/FYAMLConfigVersion.cmake
    VERSION ${PROJECT_VERSION}
    COMPATIBILITY SameMajorVersion
)

# Install config files
install(
    FILES
        ${CMAKE_CURRENT_BINARY_DIR}/FYAMLConfig.cmake
        ${CMAKE_CURRENT_BINARY_DIR}/FYAMLConfigVersion.cmake
    DESTINATION ${CMAKE_INSTALL_CONFIGDIR}
)

# Export targets
install(
    EXPORT FYAMLTargets
    FILE FYAMLTargets.cmake
    NAMESPACE FYAML::
    DESTINATION ${CMAKE_INSTALL_CONFIGDIR}
)

# Export targets for build tree
export(
    EXPORT FYAMLTargets
    FILE ${CMAKE_CURRENT_BINARY_DIR}/FYAMLTargets.cmake
    NAMESPACE FYAML::
)

# Create pkg-config file
configure_file(
    ${CMAKE_CURRENT_SOURCE_DIR}/cmake/fyaml.pc.in
    ${CMAKE_CURRENT_BINARY_DIR}/fyaml.pc
    @ONLY
)

# Install pkg-config file
install(
    FILES ${CMAKE_CURRENT_BINARY_DIR}/fyaml.pc
    DESTINATION ${CMAKE_INSTALL_LIBDIR}/pkgconfig
)

# Register package in user's package registry
export(PACKAGE FYAML)

# Print installation summary
message(STATUS "FYAML installation configuration:")
message(STATUS "  Version: ${PROJECT_VERSION}")
message(STATUS "  Install prefix: ${CMAKE_INSTALL_PREFIX}")
message(STATUS "  Library directory: ${CMAKE_INSTALL_FULL_LIBDIR}")
message(STATUS "  Include directory: ${CMAKE_INSTALL_FULL_INCLUDEDIR}")
message(STATUS "  CMake config directory: ${CMAKE_INSTALL_FULL_LIBDIR}/cmake/FYAML")

<|MERGE_RESOLUTION|>--- conflicted
+++ resolved
@@ -30,7 +30,6 @@
 
 cmake_print_variables(CMAKE_Fortran_COMPILER CMAKE_Fortran_COMPILER_ID CMAKE_BUILD_TYPE)
 
-<<<<<<< HEAD
 # Set default compiler options for Fortran
 set(_fyaml_compiler_options "")
 
@@ -70,194 +69,4 @@
     else()
         message(WARNING "Code coverage only supported with GCC compiler")
     endif()
-endif()
-
-=======
->>>>>>> d6e323a0
-# First ensure we're setting platform-specific flags
-if(APPLE)
-    # Get MacOS SDK path
-    execute_process(
-        COMMAND xcrun --show-sdk-path
-        OUTPUT_VARIABLE SDKROOT
-        OUTPUT_STRIP_TRAILING_WHITESPACE
-    )
-
-    # Add MacOS specific compiler and linker flags
-    list(APPEND _fyaml_compiler_options
-        "-L${SDKROOT}/usr/lib"
-        "-L/usr/local/lib"
-        "-L/Library/Developer/CommandLineTools/SDKs/MacOSX.sdk/usr/lib"
-        "-isysroot ${SDKROOT}"
-    )
-
-    # Set linker flags for macOS
-    set(CMAKE_EXE_LINKER_FLAGS "${CMAKE_EXE_LINKER_FLAGS} -Wl,-no_compact_unwind -L${SDKROOT}/usr/lib")
-
-    # Additional system paths
-    include_directories(
-        "${SDKROOT}/usr/include"
-        "/usr/local/include"
-    )
-endif()
-
-# Set default compiler options for Fortran
-set(_fyaml_compiler_options "")
-
-if(CMAKE_Fortran_COMPILER_ID MATCHES "GNU")
-  list(APPEND _fyaml_compiler_options -ffree-line-length-none)
-endif()
-
-# Add debug flags for Fortran
-if(CMAKE_Fortran_COMPILER_ID MATCHES "GNU" AND CMAKE_BUILD_TYPE MATCHES "Debug")
-  list(
-    APPEND
-    _fyaml_compiler_options
-    -Og
-    # -Bstatic
-    -Wall
-    -Wextra
-    -pedantic
-    -fcheck=all
-    -ffpe-trap=invalid,zero,overflow
-    -fimplicit-none
-    -fbacktrace
-    -fmax-errors=0)
-elseif(CMAKE_Fortran_COMPILER_ID MATCHES "Intel" AND CMAKE_BUILD_TYPE MATCHES "Debug")
-  list(
-    APPEND
-    _fyaml_compiler_options
-    -O0
-    -warn
-    all
-    -check
-    all
-    -implicitnone
-    -fpe0
-    -traceback
-    -error-limit
-    0
-    -diag-disable
-    6379,10448)
-elseif(CMAKE_Fortran_COMPILER_ID MATCHES "IntelLLVM" AND CMAKE_BUILD_TYPE MATCHES "Debug")
-  # Intel ifx compiler (oneAPI)
-  list(
-    APPEND
-    _fyaml_compiler_options
-    -O0
-    -warn
-    all
-    -check
-    all
-    -implicitnone
-    -fpe0
-    -traceback)
-elseif(CMAKE_Fortran_COMPILER_ID MATCHES "NVHPC" AND CMAKE_BUILD_TYPE MATCHES "Debug")
-  # NVIDIA HPC SDK (nvfortran)
-  list(
-    APPEND
-    _fyaml_compiler_options
-    -O0
-    -Minform=warn
-    -Mchkptr
-    -Mchkstk
-    -traceback)
-elseif(CMAKE_Fortran_COMPILER_ID MATCHES "LFortran" AND CMAKE_BUILD_TYPE MATCHES "Debug")
-  # LFortran compiler
-  list(
-    APPEND
-    _fyaml_compiler_options
-    --show-stacktrace)
-endif()
-
-# Add release flags for better optimization
-if(CMAKE_BUILD_TYPE MATCHES "Release")
-  if(CMAKE_Fortran_COMPILER_ID MATCHES "GNU")
-    list(APPEND _fyaml_compiler_options -O3 -ffast-math)
-  elseif(CMAKE_Fortran_COMPILER_ID MATCHES "Intel")
-    list(APPEND _fyaml_compiler_options -O3 -xHost)
-  elseif(CMAKE_Fortran_COMPILER_ID MATCHES "IntelLLVM")
-    list(APPEND _fyaml_compiler_options -O3 -xHost)
-  elseif(CMAKE_Fortran_COMPILER_ID MATCHES "NVHPC")
-    list(APPEND _fyaml_compiler_options -O3 -fast)
-  endif()
-endif()
-
-# Set the Fortran standard
-set(CMAKE_Fortran_STANDARD 2003)
-set(CMAKE_Fortran_STANDARD_REQUIRED ON)
-
-# Add the source files from the src directory
-add_subdirectory(src)
-
-# Add tests if testing is enabled
-if(BUILD_TESTING)
-    add_subdirectory(tests)
-endif()
-
-# Installation and packaging configuration
-# Set installation directories
-set(CMAKE_INSTALL_CONFIGDIR ${CMAKE_INSTALL_LIBDIR}/cmake/FYAML)
-
-# Create package config files
-configure_package_config_file(
-    ${CMAKE_CURRENT_SOURCE_DIR}/cmake/FYAMLConfig.cmake.in
-    ${CMAKE_CURRENT_BINARY_DIR}/FYAMLConfig.cmake
-    INSTALL_DESTINATION ${CMAKE_INSTALL_CONFIGDIR}
-    PATH_VARS CMAKE_INSTALL_INCLUDEDIR CMAKE_INSTALL_LIBDIR
-)
-
-# Create version file
-write_basic_package_version_file(
-    ${CMAKE_CURRENT_BINARY_DIR}/FYAMLConfigVersion.cmake
-    VERSION ${PROJECT_VERSION}
-    COMPATIBILITY SameMajorVersion
-)
-
-# Install config files
-install(
-    FILES
-        ${CMAKE_CURRENT_BINARY_DIR}/FYAMLConfig.cmake
-        ${CMAKE_CURRENT_BINARY_DIR}/FYAMLConfigVersion.cmake
-    DESTINATION ${CMAKE_INSTALL_CONFIGDIR}
-)
-
-# Export targets
-install(
-    EXPORT FYAMLTargets
-    FILE FYAMLTargets.cmake
-    NAMESPACE FYAML::
-    DESTINATION ${CMAKE_INSTALL_CONFIGDIR}
-)
-
-# Export targets for build tree
-export(
-    EXPORT FYAMLTargets
-    FILE ${CMAKE_CURRENT_BINARY_DIR}/FYAMLTargets.cmake
-    NAMESPACE FYAML::
-)
-
-# Create pkg-config file
-configure_file(
-    ${CMAKE_CURRENT_SOURCE_DIR}/cmake/fyaml.pc.in
-    ${CMAKE_CURRENT_BINARY_DIR}/fyaml.pc
-    @ONLY
-)
-
-# Install pkg-config file
-install(
-    FILES ${CMAKE_CURRENT_BINARY_DIR}/fyaml.pc
-    DESTINATION ${CMAKE_INSTALL_LIBDIR}/pkgconfig
-)
-
-# Register package in user's package registry
-export(PACKAGE FYAML)
-
-# Print installation summary
-message(STATUS "FYAML installation configuration:")
-message(STATUS "  Version: ${PROJECT_VERSION}")
-message(STATUS "  Install prefix: ${CMAKE_INSTALL_PREFIX}")
-message(STATUS "  Library directory: ${CMAKE_INSTALL_FULL_LIBDIR}")
-message(STATUS "  Include directory: ${CMAKE_INSTALL_FULL_INCLUDEDIR}")
-message(STATUS "  CMake config directory: ${CMAKE_INSTALL_FULL_LIBDIR}/cmake/FYAML")
-
+endif()