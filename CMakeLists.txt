--- conflicted
+++ resolved
@@ -69,7 +69,7 @@
     else()
         message(WARNING "Code coverage only supported with GCC compiler")
     endif()
-<<<<<<< HEAD
+
 endif()
 
 # First ensure we're setting platform-specific flags
@@ -251,6 +251,3 @@
 message(STATUS "  Library directory: ${CMAKE_INSTALL_FULL_LIBDIR}")
 message(STATUS "  Include directory: ${CMAKE_INSTALL_FULL_INCLUDEDIR}")
 message(STATUS "  CMake config directory: ${CMAKE_INSTALL_FULL_LIBDIR}/cmake/FYAML")
-=======
-endif()
->>>>>>> 05a9d2d1
